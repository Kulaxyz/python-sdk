"""
Client authentication middleware for ASGI applications.

Corresponds to TypeScript file: src/server/auth/middleware/clientAuth.ts
"""

import time
<<<<<<< HEAD
from typing import Any, Callable
=======
from typing import Any, Callable, Dict, Optional
>>>>>>> 5e7a0bf8

from pydantic import BaseModel
from starlette.exceptions import HTTPException
from starlette.requests import Request

from mcp.server.auth.errors import (
    InvalidClientError,
)
from mcp.server.auth.provider import OAuthRegisteredClientsStore
from mcp.shared.auth import OAuthClientInformationFull


class ClientAuthRequest(BaseModel):
    """
    Model for client authentication request body.

    Corresponds to ClientAuthenticatedRequestSchema in
    src/server/auth/middleware/clientAuth.ts
    """

    client_id: str
    client_secret: str | None = None


class ClientAuthenticator:
    """
<<<<<<< HEAD
    Dependency that authenticates a client using client_id and client_secret.

    This is a callable that can be used to validate client credentials in a request.

    Corresponds to authenticateClient in src/server/auth/middleware/clientAuth.ts
=======
    ClientAuthenticator is a callable which validates requests from a client
    application,
    used to verify /token and /revoke calls.
    If, during registration, the client requested to be issued a secret, the
    authenticator asserts that /token and /register calls must be authenticated with
    that same token.
    NOTE: clients can opt for no authentication during registration, in which case this
    logic is skipped.
>>>>>>> 5e7a0bf8
    """

    def __init__(self, clients_store: OAuthRegisteredClientsStore):
        """
        Initialize the dependency.

        Args:
            clients_store: Store to look up client information
        """
        self.clients_store = clients_store

    async def __call__(self, request: ClientAuthRequest) -> OAuthClientInformationFull:
        # Look up client information
        client = await self.clients_store.get_client(request.client_id)
        if not client:
            raise InvalidClientError("Invalid client_id")

<<<<<<< HEAD
        # If client from the store expects a secret, validate that the request
        # provides that secret
=======
        # If client from the store expects a secret, validate that the request provides
        # that secret
>>>>>>> 5e7a0bf8
        if client.client_secret:
            if not request.client_secret:
                raise InvalidClientError("Client secret is required")

            if client.client_secret != request.client_secret:
                raise InvalidClientError("Invalid client_secret")

            if (
                client.client_secret_expires_at
                and client.client_secret_expires_at < int(time.time())
            ):
                raise InvalidClientError("Client secret has expired")

        return client


class ClientAuthMiddleware:
    """
    Middleware that authenticates clients using client_id and client_secret.

    This middleware will validate client credentials and store client information
    in the request state.
    """

    def __init__(
        self,
        app: Any,
        clients_store: OAuthRegisteredClientsStore,
    ):
        """
        Initialize the middleware.

        Args:
            app: ASGI application
            clients_store: Store for client information
        """
        self.app = app
        self.client_auth = ClientAuthenticator(clients_store)

<<<<<<< HEAD
    async def __call__(self, scope: dict, receive: Callable, send: Callable) -> None:
=======
    async def __call__(self, scope: Dict, receive: Callable, send: Callable) -> None:
>>>>>>> 5e7a0bf8
        """
        Process the request and authenticate the client.

        Args:
            scope: ASGI scope
            receive: ASGI receive function
            send: ASGI send function
        """
        if scope["type"] != "http":
            await self.app(scope, receive, send)
            return

        # Create a request object to access the request data
        request = Request(scope, receive=receive)

        # Add client authentication to the request
        try:
            client = await self.client_auth(ClientAuthRequest.model_validate(request))
            # Store the client in the request state
            request.state.client = client
        except HTTPException:
            # Continue without authentication
            pass

        # Continue processing the request
        await self.app(scope, receive, send)<|MERGE_RESOLUTION|>--- conflicted
+++ resolved
@@ -5,11 +5,7 @@
 """
 
 import time
-<<<<<<< HEAD
-from typing import Any, Callable
-=======
 from typing import Any, Callable, Dict, Optional
->>>>>>> 5e7a0bf8
 
 from pydantic import BaseModel
 from starlette.exceptions import HTTPException
@@ -36,22 +32,13 @@
 
 class ClientAuthenticator:
     """
-<<<<<<< HEAD
-    Dependency that authenticates a client using client_id and client_secret.
-
-    This is a callable that can be used to validate client credentials in a request.
-
-    Corresponds to authenticateClient in src/server/auth/middleware/clientAuth.ts
-=======
     ClientAuthenticator is a callable which validates requests from a client
-    application,
-    used to verify /token and /revoke calls.
+    application, used to verify /token and /revoke calls.
     If, during registration, the client requested to be issued a secret, the
     authenticator asserts that /token and /register calls must be authenticated with
     that same token.
     NOTE: clients can opt for no authentication during registration, in which case this
     logic is skipped.
->>>>>>> 5e7a0bf8
     """
 
     def __init__(self, clients_store: OAuthRegisteredClientsStore):
@@ -69,13 +56,8 @@
         if not client:
             raise InvalidClientError("Invalid client_id")
 
-<<<<<<< HEAD
-        # If client from the store expects a secret, validate that the request
-        # provides that secret
-=======
         # If client from the store expects a secret, validate that the request provides
         # that secret
->>>>>>> 5e7a0bf8
         if client.client_secret:
             if not request.client_secret:
                 raise InvalidClientError("Client secret is required")
@@ -115,11 +97,7 @@
         self.app = app
         self.client_auth = ClientAuthenticator(clients_store)
 
-<<<<<<< HEAD
-    async def __call__(self, scope: dict, receive: Callable, send: Callable) -> None:
-=======
     async def __call__(self, scope: Dict, receive: Callable, send: Callable) -> None:
->>>>>>> 5e7a0bf8
         """
         Process the request and authenticate the client.
 
